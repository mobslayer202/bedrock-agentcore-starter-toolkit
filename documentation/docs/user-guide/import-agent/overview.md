--- conflicted
+++ resolved
@@ -1,6 +1,11 @@
 # Import Agent Overview
 
 The `import-agent` utility enables you to migrate existing Amazon Bedrock Agents to Bedrock AgentCore, converting them into framework-specific implementations while leveraging AgentCore's enterprise-grade primitives.
+
+> **Note**
+> Use the output agent definition as a starting point for your custom agent implementation.
+> Review the generated code, evaluate agent behavior, and make necessary changes before deploying.
+> Extend the agent with additional tools, memory, and other features as required.
 
 > **Note**
 > Use the output agent definition as a starting point for your custom agent implementation.
@@ -13,6 +18,7 @@
 
 1. **Fetching** your existing Bedrock Agent configuration
 2. **Converting** it to LangChain/LangGraph or Strands framework code
+3. **Integrating** AgentCore primitives (Memory, Code Interpreter, Observability, Gateway)
 3. **Integrating** AgentCore primitives (Memory, Code Interpreter, Observability, Gateway)
 4. **Deploying** to AgentCore Runtime (optional)
 
@@ -34,11 +40,7 @@
 
 ## Generated Output
 
-<<<<<<< HEAD
 The utility generates an agent implementation including:
-=======
-The utility generates a SUPPORTED agent implementation including:
->>>>>>> 36f88c7a
 
 - **Agent Code**: Framework-specific implementation of your Bedrock Agent
 - **Dependencies**: All required packages and versions
@@ -95,4 +97,5 @@
 
 - [Quick Start Guide](quickstart.md) - Get started in 5 minutes
 - [Configuration Reference](configuration.md) - Detailed parameter guide
+- [Design Choices](design.md) - Details on the design of the generated agent
 - [Design Choices](design.md) - Details on the design of the generated agent