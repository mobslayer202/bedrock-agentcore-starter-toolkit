--- conflicted
+++ resolved
@@ -42,18 +42,12 @@
     "typer>=0.16.0",
     "typing-extensions>=4.13.2,<5.0.0",
     "uvicorn>=0.34.2",
-<<<<<<< HEAD
-    "questionary>=2.1.0",
-    "python-dotenv>=1.1.1",
-    "autopep8>=2.3.2",
-=======
     "autopep8>=2.3.2",
     "prance>=25.4.8.0",
     "ruamel-yaml>=0.18.14",
     "questionary>=2.1.0",
     "openapi-spec-validator>=0.7.2",
     "py-openapi-schema-to-json-schema>=0.0.3",
->>>>>>> c0557223
 ]
 
 [project.scripts]
